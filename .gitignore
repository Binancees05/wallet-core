--- conflicted
+++ resolved
@@ -63,13 +63,7 @@
 samples/cpp/*.cmake
 
 # built binary
-<<<<<<< HEAD
 samples/cpp/sample
 
-*.xcuserdatad/
-
 # Rust target build
-**/target/
-=======
-samples/cpp/sample
->>>>>>> 45fe29ad
+**/target/