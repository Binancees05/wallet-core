package com.trustwallet.core.app.blockchains

import kotlinx.coroutines.*
import org.junit.Assert.assertEquals
import org.junit.Test
import wallet.core.jni.CoinType
import wallet.core.jni.CoinType.*
import wallet.core.jni.HDWallet

class CoinAddressDerivationTests {

    init {
        System.loadLibrary("TrustWalletCore")
    }

    @Test
    fun testDeriveAddressesFromPhrase() = runBlocking {
        val wallet = HDWallet("shoot island position soft burden budget tooth cruel issue economy destroy above", "")

        val scope = CoroutineScope(Dispatchers.IO)
        val jobs = mutableListOf<Deferred<Unit>>()
        for (i in 0..4) {
            CoinType.values().forEach { coin ->
                val job = scope.async {
                    val privateKey = wallet.getKeyForCoin(coin)
                    val address = coin.deriveAddress(privateKey)
                    runDerivationChecks(coin, address)
                }
                jobs.add(job)
            }
        }
        jobs.forEach { it.await() }
    }

    private fun runDerivationChecks(coin: CoinType, address: String?) = when (coin) {
        BINANCE -> assertEquals("bnb12vtaxl9952zm6rwf7v8jerq74pvaf77fcmvzhw", address)
        TBINANCE -> assertEquals("tbnb12vtaxl9952zm6rwf7v8jerq74pvaf77fkw9xhl", address)
        BITCOIN -> assertEquals("bc1quvuarfksewfeuevuc6tn0kfyptgjvwsvrprk9d", address)
        BITCOINDIAMOND -> assertEquals("1KaRW9xPPtCTZ9FdaTHduCPck4YvSeEWNn", address)
        BITCOINCASH -> assertEquals("bitcoincash:qpzl3jxkzgvfd9flnd26leud5duv795fnv7vuaha70", address)
        BITCOINGOLD -> assertEquals("btg1qwz9sed0k4neu6ycrudzkca6cnqe3zweq35hvtg", address)
        CALLISTO -> assertEquals("0x3E6FFC80745E6669135a76F4A7ce6BCF02436e04", address)
        DASH -> assertEquals("XqHiz8EXYbTAtBEYs4pWTHh7ipEDQcNQeT", address)
        DIGIBYTE -> assertEquals("dgb1qtjgmerfqwdffyf8ghcrkgy52cghsqptynmyswu", address)
        ETHEREUM, SMARTCHAIN, POLYGON, OPTIMISM, ZKSYNC, ARBITRUM, ARBITRUMNOVA, ECOCHAIN, AVALANCHECCHAIN, XDAI,
        FANTOM, CELO, CRONOSCHAIN, SMARTBITCOINCASH, KUCOINCOMMUNITYCHAIN, BOBA, METIS,
        AURORA, EVMOS, MOONRIVER, MOONBEAM, KAVAEVM, KLAYTN, METER, OKXCHAIN, POLYGONZKEVM, SCROLL,
<<<<<<< HEAD
        CONFLUXESPACE, ACALAEVM, OPBNBTESTNET, NEON, BASE -> assertEquals("0x8f348F300873Fd5DA36950B2aC75a26584584feE", address)
=======
        CONFLUXESPACE, ACALAEVM, OPBNB, NEON, BASE, LINEA -> assertEquals("0x8f348F300873Fd5DA36950B2aC75a26584584feE", address)
>>>>>>> 92b701f2
        RONIN -> assertEquals("ronin:8f348F300873Fd5DA36950B2aC75a26584584feE", address)
        ETHEREUMCLASSIC -> assertEquals("0x078bA3228F3E6C08bEEac9A005de0b7e7089aD1c", address)
        GOCHAIN -> assertEquals("0x5940ce4A14210d4Ccd0ac206CE92F21828016aC2", address)
        GROESTLCOIN -> assertEquals("grs1qexwmshts5pdpeqglkl39zyl6693tmfwp0cue4j", address)
        ICON -> assertEquals("hx18b380b53c23dc4ee9f6666bc20d1be02f3fe106", address)
        LITECOIN -> assertEquals("ltc1qhd8fxxp2dx3vsmpac43z6ev0kllm4n53t5sk0u", address)
        ONTOLOGY -> assertEquals("AHKTnybvnWo3TeY8uvNXekvYxMrXogUjeT", address)
        POANETWORK -> assertEquals("0xe8a3e8bE17E172B6926130eAfB521e9D2849aca9", address)
        XRP -> assertEquals("rPwE3gChNKtZ1mhH3Ko8YFGqKmGRWLWXV3", address)
        TEZOS -> assertEquals("tz1acnY9VbMagps26Kj3RfoGRWD9nYG5qaRX", address)
        THUNDERCORE -> assertEquals("0x4b92b3ED6d8b24575Bf5ce4C6a86ED261DA0C8d7", address)
        TOMOCHAIN -> assertEquals("0xC74b6D8897cBa9A4b659d43fEF73C9cA852cE424", address)
        TRON -> assertEquals("TQ5NMqJjhpQGK7YJbESKtNCo86PJ89ujio", address)
        VECHAIN -> assertEquals("0x1a553275dF34195eAf23942CB7328AcF9d48c160", address)
        WANCHAIN -> assertEquals("0xD5ca90b928279FE5D06144136a25DeD90127aC15", address)
        KOMODO -> assertEquals("RCWJLXE5CSXydxdSnwcghzPgkFswERegyb", address)
        ZCASH -> assertEquals("t1YYnByMzdGhQv3W3rnjHMrJs6HH4Y231gy", address)
        ZEN -> assertEquals("znUmzvod1f4P9LYsBhNxjqCDQvNSStAmYEX", address)
        FIRO -> assertEquals("aEd5XFChyXobvEics2ppAqgK3Bgusjxtik", address)
        NIMIQ -> assertEquals("NQ76 7AVR EHDA N05U X7SY XB14 XJU7 8ERV GM6H", address)
        STELLAR -> assertEquals("GA3H6I4C5XUBYGVB66KXR27JV5KS3APSTKRUWOIXZ5MVWZKVTLXWKZ2P", address)
        AION -> assertEquals("0xa0629f34c9ea4757ad0b275628d4d02e3db6c9009ba2ceeba76a5b55fb2ca42e", address)
        NANO -> assertEquals("nano_39gsbcishxn3n7wd17ono4otq5wazwzusqgqigztx73wbrh5jwbdbshfnumc", address)
        NEBULAS -> assertEquals("n1ZVgEidtdseYv9ogmGz69Cz4mbqmHYSNqJ", address)
        NEAR -> assertEquals("0c91f6106ff835c0195d5388565a2d69e25038a7e23d26198f85caf6594117ec", address)
        THETA, THETAFUEL -> assertEquals("0x0d1fa20c218Fec2f2C55d52aB267940485fa5DA4", address)
        COSMOS -> assertEquals("cosmos142j9u5eaduzd7faumygud6ruhdwme98qsy2ekn", address)
        DECRED -> assertEquals("DsidJiDGceqHTyqiejABy1ZQ3FX4SiWZkYG", address)
        DOGECOIN -> assertEquals("DJRFZNg8jkUtjcpo2zJd92FUAzwRjitw6f", address)
        KIN -> assertEquals("GBL3MT2ICHHM5OJ2QJ44CAHGDK6MLPINVXBKOKLHGBWQDVRWTWQ7U2EA", address)
        VIACOIN -> assertEquals("via1qnmsgjd6cvfprnszdgmyg9kewtjfgqflz67wwhc", address)
        VERGE -> assertEquals("DPb3Xz4vjB6QGLKDmrbprrtv4XzNqkADc2", address)
        QTUM -> assertEquals("QhceuaTdeCZtcxmVc6yyEDEJ7Riu5gWFoF", address)
        NULS -> assertEquals("NULSd6HgU8MoRnNjBgvJpa9tqvGxYdv5ne4en", address)
        EOS -> assertEquals("EOS6hs8sRvGSzuQtq223zwJipMzqTJpXUVjyvHPvPwBSZWWrJTJkg", address)
        WAX -> assertEquals("EOS6hs8sRvGSzuQtq223zwJipMzqTJpXUVjyvHPvPwBSZWWrJTJkg", address)
        IOTEX -> assertEquals("io1qw9cccecw09q7p5kzyqtuhfhvah2mhfrc84jfk", address)
        IOTEXEVM -> assertEquals("0x038B8C633873Ca0f06961100BE5d37676EADDD23", address)
        ZILLIQA -> assertEquals("zil1mk6pqphhkmaguhalq6n3cq0h38ltcehg0rfmv6", address)
        ZELCASH -> assertEquals("t1UKbRPzL4WN8Rs8aZ8RNiWoD2ftCMHKGUf", address)
        RAVENCOIN -> assertEquals("RHoCwPc2FCQqwToYnSiAb3SrCET4zEHsbS", address)
        WAVES -> assertEquals("3P63vkaHhyE9pPv9EfsjwGKqmZYcCRHys4n", address)
        AETERNITY -> assertEquals("ak_QDHJSfvHG9sDHBobaWt2TAGhuhipYjEqZEH34bWugpJfJc3GN", address)
        TERRA, TERRAV2 -> assertEquals("terra1rh402g98t7sly8trzqw5cyracntlep6qe3smug", address)
        MONACOIN -> assertEquals("M9xFZzZdZhCDxpx42cM8bQHnLwaeX1aNja", address)
        FIO -> assertEquals("FIO7MN1LuSfFgrbVHmrt9cVa2FYAs857Ppr9dzvEXoD1miKSxm3n3", address)
        HARMONY -> assertEquals("one12fk20wmvgypdkn59n4hq8e3aa5899xfx4vsu09", address)
        SOLANA -> assertEquals("2bUBiBNZyD29gP1oV6de7nxowMLoDBtopMMTGgMvjG5m", address)
        ALGORAND -> assertEquals("JTJWO524JXIHVPGBDWFLJE7XUIA32ECOZOBLF2QP3V5TQBT3NKZSCG67BQ", address)
        ACALA -> assertEquals("25GGezx3LWFQj6HZpYzoWoVzLsHojGtybef3vthC9nd19ms3", address)
        KUSAMA -> assertEquals("G9xV2EatmrjRC1FLPexc3ddqNRRzCsAdURU8RFiAAJX6ppY", address)
        POLKADOT -> assertEquals("13nN6BGAoJwd7Nw1XxeBCx5YcBXuYnL94Mh7i3xBprqVSsFk", address)
        PIVX -> assertEquals("D81AqC8zKma3Cht4TbVuh4jyVVyLkZULCm", address)
        KAVA -> assertEquals("kava1drpa0x9ptz0fql3frv562rcrhj2nstuz3pas87", address)
        CARDANO -> assertEquals("addr1qyr8jjfnypp95eq74aqzn7ss687ehxclgj7mu6gratmg3mul2040vt35dypp042awzsjk5xm3zr3zm5qh7454uwdv08s84ray2", address)
        NEO -> assertEquals("AT6w7PJvwPcSqHvtbNBY2aHPDv12eW5Uuf", address)
        FILECOIN -> assertEquals("f1zzykebxldfcakj5wdb5n3n7priul522fnmjzori", address)
        MULTIVERSX -> assertEquals("erd1jfcy8aeru6vlx4fe6h3pc3vlpe2cnnur5zetxdhp879yagq7vqvs8na4f8", address)
        BANDCHAIN -> assertEquals("band1624hqgend0s3d94z68fyka2y5jak6vd7u0l50r", address)
        SMARTCHAINLEGACY -> assertEquals("0x49784f90176D8D9d4A3feCDE7C1373dAAb5b13b8", address)
        OASIS -> assertEquals("oasis1qzcpavvmuw280dk0kd4lxjhtpf0u3ll27yf7sqps", address)
        THORCHAIN -> assertEquals("thor1c8jd7ad9pcw4k3wkuqlkz4auv95mldr2kyhc65", address)
        IOST -> assertEquals("4av8w81EyzUgHonsVWqfs15WM4Vrpgox4BYYQWhNQDVu", address)
        SYSCOIN -> assertEquals("sys1qkl640se3mwpt666e3lyywnwh09e9jquvx9x8qj", address)
        STRATIS -> assertEquals("strax1q0caanaw4nkf6fzwnzq2p7yum680e57pdg05zkm", address)
        BLUZELLE -> assertEquals("bluzelle1xccvees6ev4wm2r49rc6ptulsdxa8x8jfpmund", address)
        CRYPTOORG -> assertEquals("cro16fdf785ejm00jf9a24d23pzqzjh2h05klxjwu8", address)
        OSMOSIS -> assertEquals("osmo142j9u5eaduzd7faumygud6ruhdwme98qclefqp", address)
        ECASH -> assertEquals("ecash:qpelrdn7a0hcucjlf9ascz3lkxv7r3rffgzn6x5377", address)
        NATIVEEVMOS -> assertEquals("evmos13u6g7vqgw074mgmf2ze2cadzvkz9snlwstd20d", address)
        NERVOS -> assertEquals("ckb1qzda0cr08m85hc8jlnfp3zer7xulejywt49kt2rr0vthywaa50xwsqdtyq04tvp02wectaumxn0664yw2jd53lqk4mxg3", address)
        EVERSCALE -> assertEquals("0:0c39661089f86ec5926ea7d4ee4223d634ba4ed6dcc2e80c7b6a8e6d59f79b04", address)
        TON -> assertEquals("EQDgEMqToTacHic7SnvnPFmvceG5auFkCcAw0mSCvzvKUfk9", address)
        APTOS -> assertEquals("0x07968dab936c1bad187c60ce4082f307d030d780e91e694ae03aef16aba73f30", address)
        NEBL -> assertEquals("NgDVaXAwNgBwb88xLiFKomfBmPkEh9F2d7", address)
        SUI -> assertEquals("0xada112cfb90b44ba889cc5d39ac2bf46281e4a91f7919c693bcd9b8323e81ed2", address)
        HEDERA -> assertEquals("0.0.302a300506032b657003210049eba62f64d0d941045595d9433e65d84ecc46bcdb1421de55e05fcf2d8357d5", address)
        SECRET -> assertEquals("secret1f69sk5033zcdr2p2yf3xjehn7xvgdeq09d2llh", address)
        NATIVEINJECTIVE -> assertEquals("inj13u6g7vqgw074mgmf2ze2cadzvkz9snlwcrtq8a", address)
        AGORIC -> assertEquals("agoric18zvvgk6j3eq5wd7mqxccgt20gz2w94cy88aek5", address)
        STARGAZE -> assertEquals("stars142j9u5eaduzd7faumygud6ruhdwme98qycayaz", address)
        JUNO -> assertEquals("juno142j9u5eaduzd7faumygud6ruhdwme98qxkfz30", address)
        STRIDE -> assertEquals("stride142j9u5eaduzd7faumygud6ruhdwme98qn029zl", address)
        AXELAR -> assertEquals("axelar142j9u5eaduzd7faumygud6ruhdwme98q52u3aj", address)
        CRESCENT -> assertEquals("cre142j9u5eaduzd7faumygud6ruhdwme98q5veur7", address)
        KUJIRA -> assertEquals("kujira142j9u5eaduzd7faumygud6ruhdwme98qpvgpme", address)
        NATIVECANTO -> assertEquals("canto13u6g7vqgw074mgmf2ze2cadzvkz9snlwqua5pd", address)
        COMDEX -> assertEquals("comdex142j9u5eaduzd7faumygud6ruhdwme98qhtgm0y", address)
        NEUTRON -> assertEquals("neutron142j9u5eaduzd7faumygud6ruhdwme98q5mrmv5", address)
        SOMMELIER -> assertEquals("somm142j9u5eaduzd7faumygud6ruhdwme98quc948e", address)
        FETCHAI -> assertEquals("fetch142j9u5eaduzd7faumygud6ruhdwme98qrera5y", address)
        MARS -> assertEquals("mars142j9u5eaduzd7faumygud6ruhdwme98qdenqrg", address)
        UMEE -> assertEquals("umee142j9u5eaduzd7faumygud6ruhdwme98qzjhxjp", address)
        COREUM -> assertEquals("core1rawf376jz2lnchgc4wzf4h9c77neg3zldc7xa8", address)
        QUASAR -> assertEquals("quasar142j9u5eaduzd7faumygud6ruhdwme98q78symk", address)
        PERSISTENCE -> assertEquals("persistence142j9u5eaduzd7faumygud6ruhdwme98q7gv2ch", address)
        AKASH -> assertEquals("akash142j9u5eaduzd7faumygud6ruhdwme98qal870f", address)
        NOBLE -> assertEquals("noble142j9u5eaduzd7faumygud6ruhdwme98qc8l3wa", address)
        ROOTSTOCK -> assertEquals("0xA2D7065F94F838a3aB9C04D67B312056846424Df", address)
        SEI -> assertEquals("sei142j9u5eaduzd7faumygud6ruhdwme98qagm0sj", address)
    }
}<|MERGE_RESOLUTION|>--- conflicted
+++ resolved
@@ -45,11 +45,7 @@
         ETHEREUM, SMARTCHAIN, POLYGON, OPTIMISM, ZKSYNC, ARBITRUM, ARBITRUMNOVA, ECOCHAIN, AVALANCHECCHAIN, XDAI,
         FANTOM, CELO, CRONOSCHAIN, SMARTBITCOINCASH, KUCOINCOMMUNITYCHAIN, BOBA, METIS,
         AURORA, EVMOS, MOONRIVER, MOONBEAM, KAVAEVM, KLAYTN, METER, OKXCHAIN, POLYGONZKEVM, SCROLL,
-<<<<<<< HEAD
-        CONFLUXESPACE, ACALAEVM, OPBNBTESTNET, NEON, BASE -> assertEquals("0x8f348F300873Fd5DA36950B2aC75a26584584feE", address)
-=======
         CONFLUXESPACE, ACALAEVM, OPBNB, NEON, BASE, LINEA -> assertEquals("0x8f348F300873Fd5DA36950B2aC75a26584584feE", address)
->>>>>>> 92b701f2
         RONIN -> assertEquals("ronin:8f348F300873Fd5DA36950B2aC75a26584584feE", address)
         ETHEREUMCLASSIC -> assertEquals("0x078bA3228F3E6C08bEEac9A005de0b7e7089aD1c", address)
         GOCHAIN -> assertEquals("0x5940ce4A14210d4Ccd0ac206CE92F21828016aC2", address)
