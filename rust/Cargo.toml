--- conflicted
+++ resolved
@@ -29,14 +29,11 @@
     "wallet_core_rs",
 ]
 
-<<<<<<< HEAD
-=======
 [profile.release]
 strip = true
 codegen-units = 1
 panic = "abort"
 
->>>>>>> 40f97731
 [profile.wasm-test]
 inherits = "release"
 # Fixes an incredibly slow compilation of `curve25519-dalek` package.
