[workspace]
members = [
    "chains/tw_aptos",
    "chains/tw_binance",
    "chains/tw_cosmos",
    "chains/tw_ethereum",
    "chains/tw_internet_computer",
    "chains/tw_greenfield",
    "chains/tw_native_evmos",
    "chains/tw_native_injective",
    "chains/tw_ronin",
    "chains/tw_solana",
    "chains/tw_sui",
    "chains/tw_thorchain",
    "frameworks/tw_utxo",
    "tw_any_coin",
<<<<<<< HEAD
    "tw_aptos",
    "tw_base58_address",
=======
>>>>>>> 406abe4b
    "tw_bech32_address",
    "tw_bitcoin",
    "tw_coin_entry",
    "tw_coin_registry",
    "tw_cosmos_sdk",
    "tw_encoding",
    "tw_evm",
    "tw_hash",
    "tw_keypair",
    "tw_memory",
    "tw_misc",
    "tw_number",
    "tw_proto",
<<<<<<< HEAD
    "tw_ronin",
=======
    "tw_utxo",
>>>>>>> 406abe4b
    "wallet_core_rs",
]

[profile.release]
strip = true
codegen-units = 1
panic = "abort"

[profile.wasm-test]
inherits = "release"
# Fixes an incredibly slow compilation of `curve25519-dalek` package.
opt-level = 1
debug = true
debug-assertions = true
overflow-checks = true

[profile.release.package.curve25519-dalek]
opt-level = 2<|MERGE_RESOLUTION|>--- conflicted
+++ resolved
@@ -14,11 +14,7 @@
     "chains/tw_thorchain",
     "frameworks/tw_utxo",
     "tw_any_coin",
-<<<<<<< HEAD
-    "tw_aptos",
     "tw_base58_address",
-=======
->>>>>>> 406abe4b
     "tw_bech32_address",
     "tw_bitcoin",
     "tw_coin_entry",
@@ -32,11 +28,6 @@
     "tw_misc",
     "tw_number",
     "tw_proto",
-<<<<<<< HEAD
-    "tw_ronin",
-=======
-    "tw_utxo",
->>>>>>> 406abe4b
     "wallet_core_rs",
 ]
 
