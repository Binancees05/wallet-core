--- conflicted
+++ resolved
@@ -174,11 +174,8 @@
         case TWCoinTypeArbitrum: entry = &ethereumDP; break;
         case TWCoinTypeECOChain: entry = &ethereumDP; break;
         case TWCoinTypeAvalancheCChain: entry = &ethereumDP; break;
-<<<<<<< HEAD
         case TWCoinTypeAvalancheXChain: entry = &avalancheDP; break;
-=======
         case TWCoinTypeXDai: entry = &ethereumDP; break;
->>>>>>> 2f4a0dcb
         // end_of_coin_dipatcher_switch_marker_do_not_modify
 
         default: entry = nullptr; break;
