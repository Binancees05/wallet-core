// Copyright © 2017-2020 Trust Wallet.
//
// This file is part of Trust. The full Trust copyright notice, including
// terms governing use, modification, and redistribution, is contained in the
// file LICENSE at the root of the source code distribution tree.

#include "Entry.h"

#include "Ethereum/Address.h"
#include "Signer.h"

<<<<<<< HEAD
using namespace std;
=======
namespace TW::Theta {
>>>>>>> 77865d42

namespace TW::Theta {

void Entry::sign([[maybe_unused]] TWCoinType coin, const TW::Data& dataIn, TW::Data& dataOut) const {
    signTemplate<Signer, Proto::SigningInput>(dataIn, dataOut);
}

} // namespace TW::Theta<|MERGE_RESOLUTION|>--- conflicted
+++ resolved
@@ -9,12 +9,6 @@
 #include "Ethereum/Address.h"
 #include "Signer.h"
 
-<<<<<<< HEAD
-using namespace std;
-=======
-namespace TW::Theta {
->>>>>>> 77865d42
-
 namespace TW::Theta {
 
 void Entry::sign([[maybe_unused]] TWCoinType coin, const TW::Data& dataIn, TW::Data& dataOut) const {
